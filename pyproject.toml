[build-system]
requires = [
    "setuptools",
]
build-backend = "setuptools.build_meta"

[project]
name = "qstack"
#version = "0.0.0"
dynamic = ["version"]
description = "Stack of codes for dedicated pre- and post-processing tasks for Quantum Machine Learning"
readme = "README.md"
license = {file = "LICENSE"}

authors = [
    {name = "Alberto Fabrizio"},  # orcid = "0000-0002-4440-3149"
    {name = "Ksenia Briling", email = "ksenia.briling@epfl.ch"},  # orcid = "0000-0003-2250-9898"
    {name = "Yannick Calvino", email = "yannick.calvinoalonso@epfl.ch"},  # orcid = "0009-0008-9573-7772"
    {name = "Liam Marsh", email = "liam.marsh@epfl.ch"},  # orcid = "0000-0002-7276-5673"
]
maintainers = [
    {name = "Ksenia Briling", email = "ksenia.briling@epfl.ch"},  # orcid = "0000-0003-2250-9898"
    {name = "Yannick Calvino", email = "yannick.calvinoalonso@epfl.ch"},  # orcid = "0009-0008-9573-7772"
    {name = "Liam Marsh", email = "liam.marsh@epfl.ch"},  # orcid = "0000-0002-7276-5673"
]

classifiers = [
    "Programming Language :: Python :: 3",
    "Programming Language :: C",
    "License :: OSI Approved :: MIT License",
    "Development Status :: 3 - Alpha",
    "Intended Audience :: Science/Research",
    "Programming Language :: Python :: Implementation :: CPython",
]

# note: minimal versions were just copy-pasted from requirements.txt, some earlier versions may also work
# note: maximal versions are just the latest versions to exist when compatibility checks were made, later versions may also work
requires-python = ">=3.9"
dependencies = [
    'numpy >= 1.22.3, < 2.4',
    'scipy >= 1.1.0, < 1.17',
    'pyscf >= 2.0.1, < 2.12',
    'tqdm >= 4.66',
]

[project.optional-dependencies]
#qml = ["qstack-qml @ file://qstack/qstack-qml"]  # this is managed in setup.py because of course.
<<<<<<< HEAD
regression = ["scikit-learn >= 0.24.2, < 1.8"]
wigner = ["sympy >= 1.5, < 1.15"]
gmol = ["cell2mol @ git+https://github.com/lcmd-epfl/cell2mol.git@feat/pydantic"]
=======
qml = ['ase >= 3.22, < 3.24']
regression = ["scikit-learn >= 0.24.2, < 1.6"]
wigner = ["sympy >= 1.5, < 1.13"]
gmol = ["cell2mol @ git+https://github.com/lcmd-epfl/cell2mol.git@22473bbf12a013467137a55a63c88fbbdc95baa2"]  #	branch:	dev, date: 2024-06-06
>>>>>>> 49bb7a6a
equio = ["metatensor-core >= 0.1.8, == 0.1.*"]
all = ["qstack[qml,regression,wigner,equio,gmol]"]

[project.urls]
Repository = "https://github.com/lcmd-epfl/Q-stack.git"
"Bug Tracker" = "https://github.com/lcmd-epfl/Q-stack/issues"


[tool.setuptools.packages.find]
where = ["."]
exclude = ["tests","examples"]
namespaces = false
[tool.setuptools.package-data]
"*" = ['regression/lib/manh.c', 'spahm/rho/basis_opt/*.bas']<|MERGE_RESOLUTION|>--- conflicted
+++ resolved
@@ -45,16 +45,10 @@
 
 [project.optional-dependencies]
 #qml = ["qstack-qml @ file://qstack/qstack-qml"]  # this is managed in setup.py because of course.
-<<<<<<< HEAD
+qml = ['ase >= 3.22, < 3.27']
 regression = ["scikit-learn >= 0.24.2, < 1.8"]
 wigner = ["sympy >= 1.5, < 1.15"]
 gmol = ["cell2mol @ git+https://github.com/lcmd-epfl/cell2mol.git@feat/pydantic"]
-=======
-qml = ['ase >= 3.22, < 3.24']
-regression = ["scikit-learn >= 0.24.2, < 1.6"]
-wigner = ["sympy >= 1.5, < 1.13"]
-gmol = ["cell2mol @ git+https://github.com/lcmd-epfl/cell2mol.git@22473bbf12a013467137a55a63c88fbbdc95baa2"]  #	branch:	dev, date: 2024-06-06
->>>>>>> 49bb7a6a
 equio = ["metatensor-core >= 0.1.8, == 0.1.*"]
 all = ["qstack[qml,regression,wigner,equio,gmol]"]
 
