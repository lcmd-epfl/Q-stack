#!/usr/bin/env python3

import os
import tempfile
import numpy as np
import qstack.spahm.rho.utils as ut
import qstack.spahm.rho.atom as atom
import qstack.compound as compound


def test_load_rep_from_list():
    path = os.path.dirname(os.path.realpath(__file__))

    paths2list = os.path.join(path, 'data/SPAHM_a_H2O/')
    Xarray, symbols = ut.load_reps(paths2list+'reps_list.txt', from_list=True, \
            with_labels=True, local=True, sum_local=False, printlevel=0, progress=True, \
            srcdir=paths2list)
    assert(Xarray.shape == (9,207))
    assert(len(symbols) == 9)

def test_load_reps():
    path = os.path.dirname(os.path.realpath(__file__))

    paths2X = os.path.join(path, 'data/SPAHM_a_H2O/X_H2O.npy')
    X, symbols = ut.load_reps(paths2X, from_list=False, \
            with_labels=True, local=True, sum_local=False, printlevel=0, progress=True)
    assert(X.shape == (3,207))
    assert(len(symbols) == 3)

def test_load_reps_nosymbols(): #throws warning and returns empty list of symbols
    path = os.path.dirname(os.path.realpath(__file__))

    paths2X = os.path.join(path, 'data/H2O_spahm_b.npy_alpha_beta.npy')
    X, symbols = ut.load_reps(paths2X, from_list=False, \
            with_labels=True, local=True, sum_local=False, printlevel=0, progress=True)
    assert(X.shape == (3,1108))
    assert(len(symbols) == 0)

def test_load_reps_singleatom():
    path = os.path.dirname(os.path.realpath(__file__))
    tmpfile = tempfile.mktemp()+'.npy'

    xyzpath = os.path.join(path, 'data/H2O.xyz')
    mol = compound.xyz_to_mol(xyzpath, basis="minao", charge=0, spin=0, ignore=False, unit='ANG', ecp=None)
<<<<<<< HEAD
    rep = atom.get_repr("atom", [mol], [xyzpath], 'LB',
                        elements=["H", "O"], spin=[0], with_symbols=True,
                        model='lowdin-long-x', auxbasis='ccpvdzjkfit', only_z=['O']) #requesting reps for O-atom only
=======
    rep = atom.get_repr(mol, ['H', 'O'], 0, dm=None, guess="LB", only_z=['O'])
>>>>>>> 12985b6d
    np.save(tmpfile, rep)
    X, symbols = ut.load_reps(tmpfile, from_list=False, \
            with_labels=True, local=True, sum_local=False, printlevel=0, progress=True)
    assert(X.shape == (1,414))
    assert(len(symbols) == 1)
    assert(symbols[0] == 'O')

def test_load_reps_singleatom_sum_local():
    path = os.path.dirname(os.path.realpath(__file__))
    tmpfile = tempfile.mktemp()+'.npy'

    xyzpath = os.path.join(path, 'data/H2O.xyz')
    mol = compound.xyz_to_mol(xyzpath, basis="minao", charge=0, spin=0, ignore=False, unit='ANG', ecp=None)
<<<<<<< HEAD
    rep = atom.get_repr("atom", [mol], [xyzpath], 'LB',
                        elements=["H", "O"], spin=[0], with_symbols=True,
                        model='lowdin-long-x', auxbasis='ccpvdzjkfit', only_z=['O']) #requesting reps for O-atom only
=======
    rep = atom.get_repr(mol, ['H', 'O'], 0, dm=None, guess="LB", only_z=['H'])
>>>>>>> 12985b6d
    np.save(tmpfile, rep)
    X = ut.load_reps(tmpfile, from_list=False, \
            with_labels=False, local=True, sum_local=True, printlevel=0, progress=True)
    assert(X.shape == (1,414))

def test_load_reps_singleatom_sum_local2():
    path = os.path.dirname(os.path.realpath(__file__))
    tmpfile = tempfile.mktemp()+'.npy'

    xyzpath = os.path.join(path, 'data/H2O.xyz')
    mol = compound.xyz_to_mol(xyzpath, basis="minao", charge=0, spin=0, ignore=False, unit='ANG', ecp=None)
<<<<<<< HEAD
    rep = atom.get_repr("atom", [mol], [xyzpath], 'LB',
                        elements=["H", "O"], spin=[0], with_symbols=True,
                        model='lowdin-long-x', auxbasis='ccpvdzjkfit', only_z=['O']) #requesting reps for O-atom only
=======
    rep = atom.get_repr(mol, ['H', 'O'], 0, dm=None, guess="LB", only_z=['O']) #since only one O checks if the sum is not run over the representations elements
>>>>>>> 12985b6d
    np.save(tmpfile, rep)
    X = ut.load_reps(tmpfile, from_list=False, \
            with_labels=False, local=True, sum_local=True, printlevel=0, progress=True)
    assert(X.shape == (1,414))

def test_load_mols():
    path = os.path.dirname(os.path.realpath(__file__))
    molslist = [os.path.join(path, 'data', m) for m in ['H2O.xyz','H2O_dist.xyz','rotated_H2O.xyz']]
    mols = ut.load_mols(molslist, [0]*len(molslist), [None]*len(molslist), 'minao', progress=True)
    assert(len(mols) == 3)

def test_check_data_structure():
    path = os.path.dirname(os.path.realpath(__file__))
    test_files = [
                  {'path2file': os.path.join(path, 'data', 'H2O_spahm-e_def2svp.npy'), 'is_local':False, 'is_single':True, 'is_labeled':False}, \
                  {'path2file': os.path.join(path, 'data', 'H2O_spahm_b.npy_alpha_beta.npy'), 'is_local':True, 'is_single':True, 'is_labeled':False}, \
                  {'path2file': os.path.join(path, 'data', 'SPAHM_a_H2O/X_H2O.npy'), 'is_local':True, 'is_single':True, 'is_labeled':True}, \
                  {'path2file': os.path.join(path, 'data', 'SPAHM_a_H2O/Xs_H2O_array.npy'), 'is_local':True, 'is_single':False, 'is_labeled':True} \
                  ]
    for ft in test_files:
        is_single, is_labeled = ut.check_data_struct(ft['path2file'], local = ft['is_local'])
        assert(ft['is_single'] == is_single)
        assert(ft['is_labeled'] == is_labeled)

def test_regroup_symbols():
    path = os.path.dirname(os.path.realpath(__file__))
    filelist = os.path.join(path, "./data/list_water3.txt")
    regrouped_species = ut.regroup_symbols(filelist)
    rep_count = {"H":2, "O":1}
    print(regrouped_species)
    for z,v in regrouped_species.items():
        assert(len(v) == rep_count[z])

def test_regroup_symbols_and_trim():
    path = os.path.dirname(os.path.realpath(__file__))
    filelist = os.path.join(path, "./data/list_water_lowdin-short-padded.txt")
    regrouped_species = ut.regroup_symbols(filelist, trim_reps=True)
    #trimedlist = os.path.join(path, "./data/list_water_lowdin-short.txt") ## this is not possible because of inhomogenous array
    X_truth = np.load(path+"/data/SPAHM_a_H2O/X_H2O_lowdin-short.npy", allow_pickle=True)
    regrouped_truth = {z:[] for z in regrouped_species.keys()}
    for z,v in X_truth:
        regrouped_truth[z].append(v)
    for z in regrouped_species.keys():
        assert(np.allclose(regrouped_species[z], regrouped_truth[z]))


def main():
    test_load_mols()
    test_load_reps()
    test_load_rep_from_list()
    test_check_data_structure()
    test_load_reps_nosymbols()
    test_load_reps_singleatom()
    test_load_reps_singleatom_sum_local()
    test_load_reps_singleatom_sum_local2()
    test_regroup_symbols()


if __name__ == '__main__': main()<|MERGE_RESOLUTION|>--- conflicted
+++ resolved
@@ -42,13 +42,9 @@
 
     xyzpath = os.path.join(path, 'data/H2O.xyz')
     mol = compound.xyz_to_mol(xyzpath, basis="minao", charge=0, spin=0, ignore=False, unit='ANG', ecp=None)
-<<<<<<< HEAD
     rep = atom.get_repr("atom", [mol], [xyzpath], 'LB',
                         elements=["H", "O"], spin=[0], with_symbols=True,
                         model='lowdin-long-x', auxbasis='ccpvdzjkfit', only_z=['O']) #requesting reps for O-atom only
-=======
-    rep = atom.get_repr(mol, ['H', 'O'], 0, dm=None, guess="LB", only_z=['O'])
->>>>>>> 12985b6d
     np.save(tmpfile, rep)
     X, symbols = ut.load_reps(tmpfile, from_list=False, \
             with_labels=True, local=True, sum_local=False, printlevel=0, progress=True)
@@ -62,13 +58,9 @@
 
     xyzpath = os.path.join(path, 'data/H2O.xyz')
     mol = compound.xyz_to_mol(xyzpath, basis="minao", charge=0, spin=0, ignore=False, unit='ANG', ecp=None)
-<<<<<<< HEAD
     rep = atom.get_repr("atom", [mol], [xyzpath], 'LB',
                         elements=["H", "O"], spin=[0], with_symbols=True,
                         model='lowdin-long-x', auxbasis='ccpvdzjkfit', only_z=['O']) #requesting reps for O-atom only
-=======
-    rep = atom.get_repr(mol, ['H', 'O'], 0, dm=None, guess="LB", only_z=['H'])
->>>>>>> 12985b6d
     np.save(tmpfile, rep)
     X = ut.load_reps(tmpfile, from_list=False, \
             with_labels=False, local=True, sum_local=True, printlevel=0, progress=True)
@@ -80,13 +72,9 @@
 
     xyzpath = os.path.join(path, 'data/H2O.xyz')
     mol = compound.xyz_to_mol(xyzpath, basis="minao", charge=0, spin=0, ignore=False, unit='ANG', ecp=None)
-<<<<<<< HEAD
     rep = atom.get_repr("atom", [mol], [xyzpath], 'LB',
                         elements=["H", "O"], spin=[0], with_symbols=True,
                         model='lowdin-long-x', auxbasis='ccpvdzjkfit', only_z=['O']) #requesting reps for O-atom only
-=======
-    rep = atom.get_repr(mol, ['H', 'O'], 0, dm=None, guess="LB", only_z=['O']) #since only one O checks if the sum is not run over the representations elements
->>>>>>> 12985b6d
     np.save(tmpfile, rep)
     X = ut.load_reps(tmpfile, from_list=False, \
             with_labels=False, local=True, sum_local=True, printlevel=0, progress=True)
