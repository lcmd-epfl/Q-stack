#!/usr/bin/env python3

import argparse
import sys
import os
import numpy as np
from qstack import compound, spahm
from qstack.tools import unix_time_decorator
from . import utils, dmb_rep_atom as dmba
from .utils import defaults


def check_file(mol_file):
    if not os.path.isfile(mol_file):
        print(f"Error xyz-file {mol_file} not found !\nExiting !!", file=sys.stderr)
        exit(1)
    return mol_file


def get_repr(mol, elements, charge, spin,
             open_mod=defaults.omod, dm=None,
             guess=defaults.guess, model=defaults.model, xc=defaults.xc,
             auxbasis=defaults.auxbasis):

    # User-defined options
    guess = spahm.guesses.get_guess(guess)
    model = dmba.get_model(model)
    df_wrapper, sym_wrapper = model
    ao, ao_len, idx, M = dmba.get_basis_info(elements, auxbasis)

    # Compute density matrices
    if dm is None:
        dm = spahm.compute_spahm.get_guess_dm(mol, guess, openshell=spin, xc=xc)

    rep = []
    for omod in open_mod:
        DM      = utils.dm_open_mod(dm, omod) if spin else dm
        c_df    = df_wrapper(mol, DM, auxbasis)
        vectors = sym_wrapper(c_df, mol, idx, ao, ao_len, M, elements)
        if spin is None:
            rep = vectors
            break
        rep.append(vectors)
    rep = np.array(rep)
    if spin is not None:
        rep = np.hstack(rep)

    mrep = []
    for q, v in zip(mol.elements, rep):
        mrep.append(np.array((q, v)))
    return np.array(mrep)


def main():
    parser = argparse.ArgumentParser(description='Script intended for computing Density-Matrix based representations (DMbReps) for efficient quantum machine learning.')
    parser.add_argument('--mol',       dest='mol',       required=True,                        type=str, help="The path to the xyz file with the molecular structure")
    parser.add_argument('--guess',     dest='guess',     default=defaults.guess,               type=str, help=f"The initial guess Hamiltonian to be used (default: {defaults.guess}")
    parser.add_argument('--units',     dest='units',     default='Angstrom',               type=str, help=f"The units of the given coordinates files (default: Angstrom")
    parser.add_argument('--basis-set', dest='basis',     default=defaults.basis,               type=str, help="Basis set for computing density matrix (default: {defaults.basis})")
    parser.add_argument('--aux-basis', dest='auxbasis',  default=defaults.auxbasis,            type=str, help=f"Auxiliary basis set for density fitting (default: {defaults.auxbasis}")
    parser.add_argument('--model',     dest='model',     default=defaults.model,               type=str, help="The model to use when creating the representation (default: {defaults.model})")
    parser.add_argument('--dm',        dest='dm',        default=None,                         type=str, help="The density matrix to load instead of computing the guess")
    parser.add_argument('--species',   dest='elements',  default=defaults.elements, nargs='+', type=str, help="The elements contained in the database")
    parser.add_argument('--charge',    dest='charge',    default=0,                            type=int, help='total charge of the system (default: 0)')
    parser.add_argument('--spin',      dest='spin',      default=None,                         type=int, help='number of unpaired electrons (default: None) (use 0 to treat a closed-shell system in a UHF manner)')
    parser.add_argument('--xc',        dest='xc',        default=defaults.xc,                  type=str, help='DFT functional for the SAD guess (default=HF)')
    parser.add_argument('--nameout',       dest='NameOut',   default=None,                         type=str, help='name of the outpute representations file.')
    parser.add_argument('--omod',      dest='omod',      default=defaults.omod,     nargs='+', type=str, help='model(s) for open-shell systems (alpha, beta, sum, diff')
    args = parser.parse_args()
    print(vars(args))

    elements = sorted(list(set(args.elements)))
    mol = compound.xyz_to_mol(check_file(args.mol), args.basis, charge=args.charge, spin=args.spin, unit=args.units)
    dm = None if args.dm is None else np.load(args.dm)

    representations = get_repr(mol, elements, args.charge, args.spin,
                               open_mod=args.omod,
                               dm=dm, guess=args.guess, model=args.model,
                               xc=args.xc, auxbasis=args.auxbasis)

    # output dir
    cwd = os.getcwd()

    # save the output
    mol_name = args.mol.split('/')[-1].split('.')[0]
    if args.NameOut is not None:
        name_out = args.NameOut
    else:
        name_out = 'X_'+mol_name
    if args.spin:
        name_out = name_out+'_'+'_'.join(args.omod)

<<<<<<< HEAD
    if args.spin != None:
        for omod, representations in zip(args.omod, representations):
            if args.NameOut is not None:
                name_out = args.NameOut
            else:
                name_out = 'X_'+mol_name
            name_out = name_out+'_'+omod
            path_out = os.path.join(cwd, name_out)
            np.save(path_out, representations)
    else:
        if args.NameOut is not None:
            name_out = args.NameOut
        else:
            name_out = 'X_'+mol_name
        path_out = os.path.join(cwd, name_out)
        np.save(path_out, representations)

=======
    path_out = os.path.join(cwd, dir_out, name_out)
    np.save(path_out, representations)
>>>>>>> 8f78eecf

    print(f"Generated density-based representation for {mol_name} with")
    print("Type.\tlength")
    for q, v in representations:
        print(q+'\t'+str(len(v)))
    print(f"stored at : {path_out}\n")


if __name__ == '__main__':
    main()<|MERGE_RESOLUTION|>--- conflicted
+++ resolved
@@ -5,7 +5,6 @@
 import os
 import numpy as np
 from qstack import compound, spahm
-from qstack.tools import unix_time_decorator
 from . import utils, dmb_rep_atom as dmba
 from .utils import defaults
 
@@ -90,28 +89,8 @@
     if args.spin:
         name_out = name_out+'_'+'_'.join(args.omod)
 
-<<<<<<< HEAD
-    if args.spin != None:
-        for omod, representations in zip(args.omod, representations):
-            if args.NameOut is not None:
-                name_out = args.NameOut
-            else:
-                name_out = 'X_'+mol_name
-            name_out = name_out+'_'+omod
-            path_out = os.path.join(cwd, name_out)
-            np.save(path_out, representations)
-    else:
-        if args.NameOut is not None:
-            name_out = args.NameOut
-        else:
-            name_out = 'X_'+mol_name
-        path_out = os.path.join(cwd, name_out)
-        np.save(path_out, representations)
-
-=======
     path_out = os.path.join(cwd, dir_out, name_out)
     np.save(path_out, representations)
->>>>>>> 8f78eecf
 
     print(f"Generated density-based representation for {mol_name} with")
     print("Type.\tlength")
