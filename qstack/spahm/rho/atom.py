#!/usr/bin/env python3

import argparse
import os
import numpy as np
from qstack import compound, spahm
from . import utils, dmb_rep_atom as dmba
from .utils import defaults
from .compute_rho_spahm import get_repr


def check_file(mol_file):
    if not os.path.isfile(mol_file):
        raise RuntimeError(f'Error xyz-file {mol_file} not found')
    return mol_file

<<<<<<< HEAD
=======

def get_repr(mol, elements, spin,
             open_mod=defaults.omod, dm=None,
             guess=defaults.guess, model=defaults.model, xc=defaults.xc,
             auxbasis=defaults.auxbasis, only_z=None):

    # User-defined options
    elements = sorted(set(elements))
    guess = spahm.guesses.get_guess(guess)
    model = dmba.get_model(model)
    df_wrapper, sym_wrapper = model
    ao, ao_len, idx, M = dmba.get_basis_info(elements, auxbasis)

    # Compute density matrices
    if dm is None:
        dm = spahm.compute_spahm.get_guess_dm(mol, guess, openshell=spin, xc=xc)
# if only the representations for a given atom type are to be computed restricts the considered atomic indices
    if only_z is not None:
        only_i = [i for i,z in enumerate(mol.elements) if z in only_z]
    else:
        only_i = range(mol.natm) #otherwise consider the full list of atomic indices

    rep = []
    for omod in open_mod:
        DM      = utils.dm_open_mod(dm, omod) if spin is not None else dm
        c_df    = df_wrapper(mol, DM, auxbasis, only_i=only_i)
        vectors = sym_wrapper(c_df, mol, idx, ao, ao_len, M, elements)
        if spin is None:
            rep = vectors
            break
        rep.append(vectors)

    if spin is not None:
        rep = [
            np.concatenate([ per_spin_rep[atom_i] for per_spin_rep in rep ], axis=0)
            for atom_i in range(len(rep[0]))
        ]

    mrep = [np.array((q,v), dtype=object) for q,v in zip(np.array(mol.elements)[only_i], rep, strict=True)]
    return np.array(mrep)


>>>>>>> 12985b6d
def main(args=None):
    parser = argparse.ArgumentParser(description='This program computes the SPAHM(a) representation for a given molecular system')
    parser.add_argument('--mol',       dest='mol',       required=True,                        type=str, help="the path to the xyz file with the molecular structure")
    parser.add_argument('--guess',     dest='guess',     default=defaults.guess,               type=str, help=f"the initial guess Hamiltonian to be used (default: {defaults.guess})")
    parser.add_argument('--units',     dest='units',     default='Angstrom',                   type=str, help="the units of the input coordinates (default: Angstrom)")
    parser.add_argument('--basis-set', dest='basis',     default=defaults.basis,               type=str, help=f"basis set for computing density matrix (default: {defaults.basis})")
    parser.add_argument('--aux-basis', dest='auxbasis',  default=defaults.auxbasis,            type=str, help=f"auxiliary basis set for density fitting (default: {defaults.auxbasis})")
    parser.add_argument('--model',     dest='model',     default=defaults.model,               type=str, help=f"the model to use when creating the representation (default: {defaults.model})")
    parser.add_argument('--dm',        dest='dm',        default=None,                         type=str, help="a density matrix to load instead of computing the guess")
    parser.add_argument('--species',   dest='elements',  default=None, nargs='+',              type=str, help="the elements contained in the database")
    parser.add_argument('--only',      dest='only_z',    default=None, nargs='+',              type=str, help="The restricted list of elements for which you want to generate the representation")
    parser.add_argument('--charge',    dest='charge',    default=0,                            type=int, help='total charge of the system (default: 0)')
    parser.add_argument('--spin',      dest='spin',      default=None,                         type=int, help='number of unpaired electrons (default: None) (use 0 to treat a closed-shell system in a UHF manner)')
    parser.add_argument('--xc',        dest='xc',        default=defaults.xc,                  type=str, help=f'DFT functional for the SAD guess (default: {defaults.xc})')
    parser.add_argument('--ecp',       dest='ecp',       default=None,                         type=str, help='effective core potential to use (default: None)')
    parser.add_argument('--nameout',   dest='NameOut',   default=None,                         type=str, help='name of the output representations file.')
    parser.add_argument('--omod',      dest='omod',      default=defaults.omod,     nargs='+', type=str, help=f'model(s) for open-shell systems (alpha, beta, sum, diff, default: {defaults.omod})')
    args = parser.parse_args(args=args)
    print(vars(args))

    mol = compound.xyz_to_mol(check_file(args.mol), args.basis, charge=args.charge, spin=args.spin, unit=args.units, ecp=args.ecp)
    dm = None if args.dm is None else np.load(args.dm)

    if args.elements is None:
        elements = sorted(mol.elements)
    else:
        elements = args.elements

<<<<<<< HEAD
    representations = get_repr("atom", mol, elements, args.charge, args.spin,
=======
    representations = get_repr(mol, elements, args.spin,
>>>>>>> 12985b6d
                               open_mod=args.omod,
                               dm=dm, guess=args.guess, model=args.model,
                               xc=args.xc, auxbasis=args.auxbasis, only_z=args.only_z)

    # output dir
    cwd = os.getcwd()

    # save the output
    mol_name = args.mol.split('/')[-1].split('.')[0]
    if args.NameOut is not None:
        name_out = args.NameOut
    else:
        name_out = 'X_'+mol_name
    if args.spin is not None:
        name_out = name_out+'_'+'_'.join(args.omod)

    path_out = os.path.join(cwd, name_out)
    np.save(path_out, representations)

    print(f"Generated density-based representation for {mol_name} with")
    print("Type.\tlength")
    for q, v in representations:
        print(q+'\t'+str(len(v)))
    print(f"stored at : {path_out}\n")


if __name__ == '__main__':
    main()<|MERGE_RESOLUTION|>--- conflicted
+++ resolved
@@ -14,51 +14,7 @@
         raise RuntimeError(f'Error xyz-file {mol_file} not found')
     return mol_file
 
-<<<<<<< HEAD
-=======
 
-def get_repr(mol, elements, spin,
-             open_mod=defaults.omod, dm=None,
-             guess=defaults.guess, model=defaults.model, xc=defaults.xc,
-             auxbasis=defaults.auxbasis, only_z=None):
-
-    # User-defined options
-    elements = sorted(set(elements))
-    guess = spahm.guesses.get_guess(guess)
-    model = dmba.get_model(model)
-    df_wrapper, sym_wrapper = model
-    ao, ao_len, idx, M = dmba.get_basis_info(elements, auxbasis)
-
-    # Compute density matrices
-    if dm is None:
-        dm = spahm.compute_spahm.get_guess_dm(mol, guess, openshell=spin, xc=xc)
-# if only the representations for a given atom type are to be computed restricts the considered atomic indices
-    if only_z is not None:
-        only_i = [i for i,z in enumerate(mol.elements) if z in only_z]
-    else:
-        only_i = range(mol.natm) #otherwise consider the full list of atomic indices
-
-    rep = []
-    for omod in open_mod:
-        DM      = utils.dm_open_mod(dm, omod) if spin is not None else dm
-        c_df    = df_wrapper(mol, DM, auxbasis, only_i=only_i)
-        vectors = sym_wrapper(c_df, mol, idx, ao, ao_len, M, elements)
-        if spin is None:
-            rep = vectors
-            break
-        rep.append(vectors)
-
-    if spin is not None:
-        rep = [
-            np.concatenate([ per_spin_rep[atom_i] for per_spin_rep in rep ], axis=0)
-            for atom_i in range(len(rep[0]))
-        ]
-
-    mrep = [np.array((q,v), dtype=object) for q,v in zip(np.array(mol.elements)[only_i], rep, strict=True)]
-    return np.array(mrep)
-
-
->>>>>>> 12985b6d
 def main(args=None):
     parser = argparse.ArgumentParser(description='This program computes the SPAHM(a) representation for a given molecular system')
     parser.add_argument('--mol',       dest='mol',       required=True,                        type=str, help="the path to the xyz file with the molecular structure")
@@ -87,15 +43,10 @@
     else:
         elements = args.elements
 
-<<<<<<< HEAD
     representations = get_repr("atom", mol, elements, args.charge, args.spin,
-=======
-    representations = get_repr(mol, elements, args.spin,
->>>>>>> 12985b6d
                                open_mod=args.omod,
                                dm=dm, guess=args.guess, model=args.model,
                                xc=args.xc, auxbasis=args.auxbasis, only_z=args.only_z)
-
     # output dir
     cwd = os.getcwd()
 
