"""Legacy command-line entry point for SPAHM(a) computations."""

import numpy as np
from qstack import compound
from .compute_rho_spahm import get_repr

<<<<<<< HEAD

def main(args=None):
    """Command-line interface for computing SPAHM(a) atomic representations.

    Computes atom-centered SPAHM representations for a single molecule from an XYZ file.
    The representation is based on fitted atomic densities from a guess Hamiltonian.

    Args:
        args (list, optional): Command-line arguments. If None, uses sys.argv. Defaults to None.

    Output:
        Saves representation to numpy file specified by --name argument.
    """
=======
def _get_arg_parser():
    from qstack.spahm.rho.parser import SpahmParser
>>>>>>> d9ceba0a
    parser = SpahmParser(description='This program computes the SPAHM(a) representation for a given molecular system', atom=True)
    parser.add_argument('--mol',       dest='mol',           required=True,                        type=str, help="the path to the xyz file with the molecular structure")
    parser.add_argument('--charge',    dest='charge',        default=0,                            type=int, help='total charge of the system (default: 0)')
    parser.add_argument('--spin',      dest='spin',          default=None,                         type=int, help='number of unpaired electrons (default: None) (use 0 to treat a closed-shell system in a UHF manner)')
    return parser

def main(args=None):
    args = _get_arg_parser().parse_args(args=args)
    if args.print>0:
        print(vars(args))

    mol = compound.xyz_to_mol(args.mol, args.basis, charge=args.charge, spin=args.spin, unit=args.units, ecp=args.ecp)

    if args.elements is None:
        elements = sorted(mol.elements)
    else:
        elements = args.elements

    representations = get_repr(rep_type="atom", mols=[mol], xyzlist=[args.mol], guess=args.guess,
                               xc=args.xc, spin=args.spin, readdm=args.readdm,
                               omods=args.omod, elements=elements,
                               auxbasis=args.auxbasis, model=args.model,
                               only_z=args.only_z,
                               split=args.split, with_symbols=args.with_symbols, merge=args.merge,
                               printlevel=args.print)
    mol_name = args.mol.split('/')[-1].split('.')[0]
    if args.name_out is not None:
        name_out = args.name_out
    else:
        name_out = 'X_'+mol_name
    if args.spin is not None:
        name_out = name_out+'_'+'_'.join(args.omod)
    np.save(name_out, representations)


if __name__ == '__main__':
    main()<|MERGE_RESOLUTION|>--- conflicted
+++ resolved
@@ -3,8 +3,17 @@
 import numpy as np
 from qstack import compound
 from .compute_rho_spahm import get_repr
+from .parser import SpahmParser
 
-<<<<<<< HEAD
+
+def _get_arg_parser():
+    """Parse CLI arguments."""
+    parser = SpahmParser(description='This program computes the SPAHM(a) representation for a given molecular system', atom=True)
+    parser.add_argument('--mol',       dest='mol',           required=True,                        type=str, help="the path to the xyz file with the molecular structure")
+    parser.add_argument('--charge',    dest='charge',        default=0,                            type=int, help='total charge of the system (default: 0)')
+    parser.add_argument('--spin',      dest='spin',          default=None,                         type=int, help='number of unpaired electrons (default: None) (use 0 to treat a closed-shell system in a UHF manner)')
+    return parser
+
 
 def main(args=None):
     """Command-line interface for computing SPAHM(a) atomic representations.
@@ -18,17 +27,6 @@
     Output:
         Saves representation to numpy file specified by --name argument.
     """
-=======
-def _get_arg_parser():
-    from qstack.spahm.rho.parser import SpahmParser
->>>>>>> d9ceba0a
-    parser = SpahmParser(description='This program computes the SPAHM(a) representation for a given molecular system', atom=True)
-    parser.add_argument('--mol',       dest='mol',           required=True,                        type=str, help="the path to the xyz file with the molecular structure")
-    parser.add_argument('--charge',    dest='charge',        default=0,                            type=int, help='total charge of the system (default: 0)')
-    parser.add_argument('--spin',      dest='spin',          default=None,                         type=int, help='number of unpaired electrons (default: None) (use 0 to treat a closed-shell system in a UHF manner)')
-    return parser
-
-def main(args=None):
     args = _get_arg_parser().parse_args(args=args)
     if args.print>0:
         print(vars(args))
