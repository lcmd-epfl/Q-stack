#!/usr/bin/env python3

import os
import itertools
import argparse
import numpy as np
from qstack.tools import correct_num_threads
from . import utils, dmb_rep_bond as dmbb
from . import dmb_rep_atom as dmba
from .utils import defaults
from .compute_rho_spahm import get_repr, spahm_a_b

<<<<<<< HEAD
=======
def bond(mols, dms,
         bpath=defaults.bpath, cutoff=defaults.cutoff, omods=defaults.omod,
         elements=None, only_m0=False, zeros=False, printlevel=0,
         rep_type='bond',auxbasis = 'ccpvdzjkfit', model='lowdin-long-x',
         pairfile=None, dump_and_exit=False, same_basis=False, only_z=None):
    """ Computes SPAHM-b representations for a set of molecules.

    Args:
        - mols (list): the list of molecules (pyscf.Mole objects)
        - dms (list of numpy.ndarray): list of guess density matrices for each molecule
        - bpath (str): path to the directory containing bond-optimized basis-functions (.bas)
        - cutoff (float): the cutoff distance (angstrom) between atoms to be considered as bond
        - omods (list of str): the selected mode for open-shell computations
        - elements (list of str): list of all elements present in the set of molecules
        - only_m0 (bool): use only basis functions with `m=0`
        - zeros (bool): add zeros features for non-existing bond pairs
        - printlevel (int): level of verbosity
        - pairfile (str): path to the pairfile (if None, atom pairs are detected automatically)
        - dump_and_exit (bool): to save pairfile for the set of molecules (without generating representaitons)
        - same_basis (bool): to use the same bond-optimized basis function for all atomic pairs (ZZ.bas == CC.bas for any Z)
        - only_z (list of str): restrict the atomic representations to atom types in this list

    Returns:
        A numpy.ndarray with the atomic spahm-b representations for each molecule (Nmods,Nmolecules,NatomMax,Nfeatures).
        with:   - Nmods: the alpha and beta components of the representation
                - Nmolecules: the number of molecules in the set
                - NatomMax: the maximum number of atoms in one molecule
                - Nfeatures: the number of features (for each omods)
    """
    maxlen = 0 # This needs fixing `UnboundLocalError`
    if only_z is None:
        only_z = []
    if rep_type == 'bond':
        elements, mybasis, qqs0, qqs4q, idx, M = dmbb.read_basis_wrapper(mols, bpath, only_m0, printlevel,
                                                                         elements=elements, cutoff=cutoff,
                                                                         pairfile=pairfile, dump_and_exit=dump_and_exit, same_basis=same_basis)
        qqs = qqs0 if zeros else qqs4q
        maxlen = max([dmbb.bonds_dict_init(qqs[q0], M)[1] for q0 in elements])
    elif rep_type == 'atom':
        if elements is None:
            elements = set()
            for mol in mols:
                elements.update(mol.elements)
        elements = sorted(set(elements))
        df_wrapper, sym_wrapper = dmba.get_model(model)
        ao, ao_len, idx, M = dmba.get_basis_info(elements, auxbasis)
        maxlen = sum([len(v) for v in idx.values()])

    if len(only_z) > 0:
        if printlevel>0:
            print(f"Selecting atom-types in {only_z}")
        zinmols = []
        for mol in mols:
            zinmol = [sum(z == np.array(mol.elements)) for z in only_z]
            zinmols.append(sum(zinmol))
        natm  = max(zinmols)
    else:
        natm   = max([mol.natm for mol in mols])
        zinmols = [mol.natm for mol in mols]
    allvec = np.zeros((len(omods), len(mols), natm, maxlen))

    for imol, (mol, dm) in enumerate(zip(mols, dms, strict=True)):
        if printlevel>0:
            print('mol', imol, flush=True)
        if len(only_z) >0:
            only_i = [i for i,z in enumerate(mol.elements) if z in only_z]
        else:
            only_i = range(mol.natm)

        for iomod, omod in enumerate(omods):
            DM  = utils.dm_open_mod(dm, omod)
            vec = None # This too !!! (maybe a wrapper or dict)
            if rep_type == 'bond':
                vec = dmbb.repr_for_mol(mol, DM, qqs, M, mybasis, idx, maxlen, cutoff, only_z=only_z)
            elif rep_type == 'atom':
                c_df = df_wrapper(mol, DM, auxbasis, only_i=only_i)
                vec = sym_wrapper(c_df, mol, idx, ao, ao_len, M, elements)
            allvec[iomod,imol,:len(vec)] = vec

    return allvec

def get_repr(mols, xyzlist, guess,  xc=defaults.xc, spin=None, readdm=None,
             pairfile=None, dump_and_exit=False, same_basis=True,
             bpath=defaults.bpath, cutoff=defaults.cutoff, omods=defaults.omod,
             elements=None, only_m0=False, zeros=False, split=False, printlevel=0,
             rep_type='bond', auxbasis='ccpvdzjkfit', model="lowdin-long-x",
             with_symbols=False, only_z=None, merge=True):
    """ Computes and reshapes an array of SPAHM-b representation

    Args:
        - mols (list): the list of molecules (pyscf.Mole objects)
        - xyzlist (list of str): list with the paths to the xyz files
        - guess (str): the guess Hamiltonian
        - xc (str): the exchange-correlation functionals
        - dms (list of numpy.ndarray): list of guess density matrices for each molecule
        - readdm (str): path to the .npy file containins density matrices
        - bpath (str): path to the directory containing bond-optimized basis-functions (.bas)
        - cutoff (float): the cutoff distance (angstrom) between atoms to be considered as bond
        - omods (list of str): the selected mode for open-shell computations
        - spin (list of int): list of spins for each molecule
        - elements (list of str): list of all elements present in the set of molecules
        - only_m0 (bool): use only basis functions with `m=0`
        - zeros (bool): add zeros features for non-existing bond pairs
        - printlevel (int): level of verbosity
        - pairfile (str): path to the pairfile (if None, atom pairs are detected automatically)
        - dump_and_exit (bool): to save pairfile for the set of molecules (without generating representaitons)
        - same_basis (bool): to use the same bond-optimized basis function for all atomic pairs (ZZ.bas == CC.bas for any Z)
        - only_z (list of str): restrict the atomic representations to atom types in this list
        - split (bool): to split the final array into molecules
        - with_symbols (bool): to associate atomic symbol to representations in final array
        - merge (bool): to concatenate alpha and beta representations to a single feature vector

    Returns:
        A numpy.ndarray with all representations with shape (Nmods,Nmolecules,Natoms,Nfeatures)
        with:
          - Nmods: the alpha and beta components of the representation
          - Nmolecules: the number of molecules in the set
          - Natoms: the number of atoms in one molecule
          - Nfeatures: the number of features (for each omod)
        reshaped according to:
            - if split==False: collapses Nmolecules and returns a single np.ndarray (Nmods,Natoms,Nfeatures) (where Natoms is the total number of atoms in the set of molecules)
            - if merge==True: collapses the Nmods axis into the Nfeatures axis
            - if with_symbols==True: returns (for each molecule (Natoms, 2) containging the atom symbols along 1st dim and one of the above arrays
    """
    if not dump_and_exit:
        dms     = utils.mols_guess(mols, xyzlist, guess,
                               xc=xc, spin=spin, readdm=readdm, printlevel=printlevel)
    else:
        dms = []

    if only_z is not None and len(only_z) > 0:
        all_atoms   = [ [sym for sym in mol.elements if sym in only_z] for mol in mols]
    else:
        all_atoms   = [mol.elements for mol in mols]

    spin = np.array(spin) ## a bit dirty but couldn't find a better way to ensure Iterable type!
    if (spin == None).all():
        omods = [None]

    allvec  = bond(mols, dms, bpath, cutoff, omods,
                   model=model,
                   elements=elements, only_m0=only_m0,
                   zeros=zeros, printlevel=printlevel,
                   rep_type=rep_type, auxbasis=auxbasis,
                   pairfile=pairfile, dump_and_exit=dump_and_exit, same_basis=same_basis, only_z=only_z)
    maxlen=allvec.shape[-1]
    if split:
        # note: whenever there is zip() on a molecule, this automatically removes the padding
        if merge:
            allvec = np.concatenate(allvec, axis=2)
            if with_symbols:
                allvec = np.array([
                    np.array(list(zip(mol_atoms, molvec, strict=False)), dtype=object)
                    for molvec,mol_atoms in zip(allvec, all_atoms, strict=True)
                ], dtype=object)
            else:
                allvec = np.array([
                    molvec[:len(mol_atoms)]
                    for molvec, mol_atoms in zip(allvec, all_atoms, strict=True)
                ], dtype=object)

        else:
            if with_symbols:
                allvec = np.array([
                    [
                        np.array(list(zip(mol_atoms, molvec, strict=False)), dtype=object)
                        for molvec, mol_atoms in zip(modvec, all_atoms, strict=True)
                    ]
                    for modvec in allvec
                ], dtype=object)
            else:
                allvec = np.array([
                    [
                        molvec[:len(mol_atoms)]
                        for molvec,mol_atoms in zip(modvec, all_atoms, strict=True)
                    ]
                    for modvec in allvec
                ], dtype=object)

    else:
        natm_tot = sum(len(elems) for elems in all_atoms)
        allvec_new = np.empty_like(allvec, shape=(len(omods), natm_tot, maxlen))
        atm_i = 0
        for mol_i, elems in enumerate(all_atoms):
            allvec_new[:, atm_i:atm_i+len(elems), :] = allvec[:, mol_i, :len(elems), :]
            atm_i += len(elems)
        allvec = allvec_new
        del allvec_new
        all_atoms = [*itertools.chain(*all_atoms)]

        if merge:
            allvec = np.hstack(allvec)
            if with_symbols:
                allvec = np.array(list(zip(all_atoms, allvec, strict=True)), dtype=object)
        else:
            if with_symbols:
                allvec = np.array([
                    np.array(list(zip(all_atoms, modvec, strict=True)), dtype=object)
                    for modvec in allvec
                ], dtype=object)

    return allvec
>>>>>>> 12985b6d

def main(args=None):
    parser = argparse.ArgumentParser(description='This program computes the SPAHM(b) representation for a given molecular system or a list of thereof')
    parser.add_argument('--mol',           dest='filename',      type=str,            required=True,                    help='path to an xyz file / to a list of molecular structures in xyz format')
    parser.add_argument('--name',          dest='name_out',      type=str,            required=True,                    help='name of the output file')
    parser.add_argument('--guess',         dest='guess',         type=str,            default=defaults.guess,           help='initial guess')
    parser.add_argument('--units',         dest='units',         type=str,            default='Angstrom',               help='the units of the input coordinates (default: Angstrom)')
    parser.add_argument('--basis',         dest='basis'  ,       type=str,            default=defaults.basis,           help='AO basis set (default=MINAO)')
<<<<<<< HEAD
    parser.add_argument('--ecp',           dest='ecp',           type=str,            default=None,                     help=f'effective core potential to use (default: None)')
    parser.add_argument('--charge',        dest='charge',        type=str,            default="None",                     help='charge / path to a file with a list of thereof')
    parser.add_argument('--spin',          dest='spin',          type=str,            default="None",                     help='number of unpaired electrons / path to a file with a list of thereof')
=======
    parser.add_argument('--ecp',           dest='ecp',           type=str,            default=None,                     help='effective core potential to use (default: None)')
    parser.add_argument('--charge',        dest='charge',        type=str,            default="None",                   help='charge / path to a file with a list of thereof')
    parser.add_argument('--spin',          dest='spin',          type=str,            default="None",                   help='number of unpaired electrons / path to a file with a list of thereof')
    parser.add_argument('--aux-basis',     dest='auxbasis',      type=str,            default=defaults.auxbasis,        help=f"auxiliary basis set for density fitting (default: {defaults.auxbasis})")
>>>>>>> 12985b6d
    parser.add_argument('--xc',            dest='xc',            type=str,            default=defaults.xc,              help=f'DFT functional for the SAD guess (default={defaults.xc})')
    parser.add_argument('--dir',           dest='dir',           type=str,            default='./',                     help='directory to save the output in (default=current dir)')
    parser.add_argument('--cutoff',        dest='cutoff',        type=float,          default=defaults.cutoff,          help=f'bond length cutoff in Å (default={defaults.cutoff})')
    parser.add_argument('--bpath',         dest='bpath',         type=str,            default=defaults.bpath,           help=f'directory with basis sets (default={defaults.bpath})')
    parser.add_argument('--omod',          dest='omod',          type=str, nargs='+', default=defaults.omod,            help=f'model for open-shell systems (alpha, beta, sum, diff, default={defaults.omod})')
    parser.add_argument('--model',         dest='model',         type=str,            default=defaults.model,           help=f'model for the atomic density fitting (default={defaults.model})')
    parser.add_argument('--print',         dest='print',         type=int,            default=0,                        help='printing level')
    parser.add_argument('--zeros',         dest='zeros',         action='store_true', default=False,                    help='use a version with more padding zeros')
    parser.add_argument('--split',         dest='split',         action='count',      default=0,                        help='split into molecules (use twice to also split the output in one file per molecule)')
    parser.add_argument('--merge',         dest='merge',         action='store_true', default=True,                     help='merge different omods')
    parser.add_argument('--symbols',       dest='with_symbols',  action='store_true', default=False,                    help='if save tuples with (symbol, vec) for all atoms')
    parser.add_argument('--onlym0',        dest='only_m0',       action='store_true', default=False,                    help='use only functions with m=0')
    parser.add_argument('--savedm',        dest='savedm',        action='store_true', default=False,                    help='save density matrices')
    parser.add_argument('--readdm',        dest='readdm',        type=str,            default=None,                     help='directory to read density matrices from')
    parser.add_argument('--elements',      dest='elements',      type=str, nargs='+', default=None,                     help='the elements to limit the representation for')
    parser.add_argument('--pairfile',      dest='pairfile',      type=str,            default=None,                     help='path to the atom pair file')
    parser.add_argument('--dump_and_exit', dest='dump_and_exit', action='store_true', default=False,                    help='write the atom pair file and exit if --pairfile is set')
    parser.add_argument('--same_basis',    dest='same_basis',    action='store_true', default=False,                    help='if to use generic CC.bas basis file for all atom pairs (Default: uses pair-specific basis, if exists)')
    parser.add_argument('--only-z',        dest='only_z',        type=str, nargs='+', default=None,                     help="restrict the representation to one or several atom types")
    args = parser.parse_args(args=args)
    if args.print>0:
        print(vars(args))
    correct_num_threads()

    if args.name_out is None:
        args.name_out = os.path.splitext(args.filename)[0]

    if args.filename.endswith('xyz'):
        xyzlist = [args.filename]
        charge  = np.array([int(args.charge) if (args.charge != "None") else 0])
        spin    = np.array([int(args.spin)   if (args.spin != "None") else None])
    else:
        xyzlistfile = args.filename
        xyzlist = utils.get_xyzlist(xyzlistfile)
        if args.charge is not None:
            charge = utils.get_chsp(args.charge, len(xyzlist))
        else:
            charge = np.full(len(xyzlist), None, dtype=object)
        if args.spin is not None:
            spin = utils.get_chsp(args.spin, len(xyzlist))
        else:
            spin = np.full(len(xyzlist), None, dtype=object)

    mols = utils.load_mols(xyzlist, charge, spin, args.basis, args.print, units=args.units, ecp=args.ecp)

    reps = get_repr("bond",
        mols, xyzlist, args.guess, xc=args.xc, spin=spin,
        readdm=args.readdm, printlevel=args.print,
        auxbasis=args.auxbasis, rep_type="bond", model=args.model,
        pairfile=args.pairfile, dump_and_exit=args.dump_and_exit, same_basis=args.same_basis,
        bpath=args.bpath, cutoff=args.cutoff, omods=args.omod, with_symbols=args.with_symbols,
        elements=args.elements, only_m0=args.only_m0, zeros=args.zeros, split=(args.split>0), only_z=args.only_z,
    )
    if args.print > 0:
        print(reps.shape)
    if args.merge:
        if (spin == None).all():
            mod_iter = [(reps, '')]
        else:
            mod_iter = [(reps, '_'+'_'.join(args.omod))]
    else:
        mod_iter = [(modvec, '_'+omod) for modvec, omod in zip(reps, args.omod, strict=True)]

    for modvec, mod_suffix in mod_iter:
        if args.split >=2:
            for mol_i, molvec in enumerate(modvec):
                filename = xyzlist[mol_i]
                basename = os.path.splitext(os.path.basename(filename))[0]
                np.save(args.name_out + '_' + basename + mod_suffix, molvec)
        else:
            np.save(args.name_out + mod_suffix, modvec)

if __name__ == "__main__":
    main()<|MERGE_RESOLUTION|>--- conflicted
+++ resolved
@@ -10,211 +10,6 @@
 from .utils import defaults
 from .compute_rho_spahm import get_repr, spahm_a_b
 
-<<<<<<< HEAD
-=======
-def bond(mols, dms,
-         bpath=defaults.bpath, cutoff=defaults.cutoff, omods=defaults.omod,
-         elements=None, only_m0=False, zeros=False, printlevel=0,
-         rep_type='bond',auxbasis = 'ccpvdzjkfit', model='lowdin-long-x',
-         pairfile=None, dump_and_exit=False, same_basis=False, only_z=None):
-    """ Computes SPAHM-b representations for a set of molecules.
-
-    Args:
-        - mols (list): the list of molecules (pyscf.Mole objects)
-        - dms (list of numpy.ndarray): list of guess density matrices for each molecule
-        - bpath (str): path to the directory containing bond-optimized basis-functions (.bas)
-        - cutoff (float): the cutoff distance (angstrom) between atoms to be considered as bond
-        - omods (list of str): the selected mode for open-shell computations
-        - elements (list of str): list of all elements present in the set of molecules
-        - only_m0 (bool): use only basis functions with `m=0`
-        - zeros (bool): add zeros features for non-existing bond pairs
-        - printlevel (int): level of verbosity
-        - pairfile (str): path to the pairfile (if None, atom pairs are detected automatically)
-        - dump_and_exit (bool): to save pairfile for the set of molecules (without generating representaitons)
-        - same_basis (bool): to use the same bond-optimized basis function for all atomic pairs (ZZ.bas == CC.bas for any Z)
-        - only_z (list of str): restrict the atomic representations to atom types in this list
-
-    Returns:
-        A numpy.ndarray with the atomic spahm-b representations for each molecule (Nmods,Nmolecules,NatomMax,Nfeatures).
-        with:   - Nmods: the alpha and beta components of the representation
-                - Nmolecules: the number of molecules in the set
-                - NatomMax: the maximum number of atoms in one molecule
-                - Nfeatures: the number of features (for each omods)
-    """
-    maxlen = 0 # This needs fixing `UnboundLocalError`
-    if only_z is None:
-        only_z = []
-    if rep_type == 'bond':
-        elements, mybasis, qqs0, qqs4q, idx, M = dmbb.read_basis_wrapper(mols, bpath, only_m0, printlevel,
-                                                                         elements=elements, cutoff=cutoff,
-                                                                         pairfile=pairfile, dump_and_exit=dump_and_exit, same_basis=same_basis)
-        qqs = qqs0 if zeros else qqs4q
-        maxlen = max([dmbb.bonds_dict_init(qqs[q0], M)[1] for q0 in elements])
-    elif rep_type == 'atom':
-        if elements is None:
-            elements = set()
-            for mol in mols:
-                elements.update(mol.elements)
-        elements = sorted(set(elements))
-        df_wrapper, sym_wrapper = dmba.get_model(model)
-        ao, ao_len, idx, M = dmba.get_basis_info(elements, auxbasis)
-        maxlen = sum([len(v) for v in idx.values()])
-
-    if len(only_z) > 0:
-        if printlevel>0:
-            print(f"Selecting atom-types in {only_z}")
-        zinmols = []
-        for mol in mols:
-            zinmol = [sum(z == np.array(mol.elements)) for z in only_z]
-            zinmols.append(sum(zinmol))
-        natm  = max(zinmols)
-    else:
-        natm   = max([mol.natm for mol in mols])
-        zinmols = [mol.natm for mol in mols]
-    allvec = np.zeros((len(omods), len(mols), natm, maxlen))
-
-    for imol, (mol, dm) in enumerate(zip(mols, dms, strict=True)):
-        if printlevel>0:
-            print('mol', imol, flush=True)
-        if len(only_z) >0:
-            only_i = [i for i,z in enumerate(mol.elements) if z in only_z]
-        else:
-            only_i = range(mol.natm)
-
-        for iomod, omod in enumerate(omods):
-            DM  = utils.dm_open_mod(dm, omod)
-            vec = None # This too !!! (maybe a wrapper or dict)
-            if rep_type == 'bond':
-                vec = dmbb.repr_for_mol(mol, DM, qqs, M, mybasis, idx, maxlen, cutoff, only_z=only_z)
-            elif rep_type == 'atom':
-                c_df = df_wrapper(mol, DM, auxbasis, only_i=only_i)
-                vec = sym_wrapper(c_df, mol, idx, ao, ao_len, M, elements)
-            allvec[iomod,imol,:len(vec)] = vec
-
-    return allvec
-
-def get_repr(mols, xyzlist, guess,  xc=defaults.xc, spin=None, readdm=None,
-             pairfile=None, dump_and_exit=False, same_basis=True,
-             bpath=defaults.bpath, cutoff=defaults.cutoff, omods=defaults.omod,
-             elements=None, only_m0=False, zeros=False, split=False, printlevel=0,
-             rep_type='bond', auxbasis='ccpvdzjkfit', model="lowdin-long-x",
-             with_symbols=False, only_z=None, merge=True):
-    """ Computes and reshapes an array of SPAHM-b representation
-
-    Args:
-        - mols (list): the list of molecules (pyscf.Mole objects)
-        - xyzlist (list of str): list with the paths to the xyz files
-        - guess (str): the guess Hamiltonian
-        - xc (str): the exchange-correlation functionals
-        - dms (list of numpy.ndarray): list of guess density matrices for each molecule
-        - readdm (str): path to the .npy file containins density matrices
-        - bpath (str): path to the directory containing bond-optimized basis-functions (.bas)
-        - cutoff (float): the cutoff distance (angstrom) between atoms to be considered as bond
-        - omods (list of str): the selected mode for open-shell computations
-        - spin (list of int): list of spins for each molecule
-        - elements (list of str): list of all elements present in the set of molecules
-        - only_m0 (bool): use only basis functions with `m=0`
-        - zeros (bool): add zeros features for non-existing bond pairs
-        - printlevel (int): level of verbosity
-        - pairfile (str): path to the pairfile (if None, atom pairs are detected automatically)
-        - dump_and_exit (bool): to save pairfile for the set of molecules (without generating representaitons)
-        - same_basis (bool): to use the same bond-optimized basis function for all atomic pairs (ZZ.bas == CC.bas for any Z)
-        - only_z (list of str): restrict the atomic representations to atom types in this list
-        - split (bool): to split the final array into molecules
-        - with_symbols (bool): to associate atomic symbol to representations in final array
-        - merge (bool): to concatenate alpha and beta representations to a single feature vector
-
-    Returns:
-        A numpy.ndarray with all representations with shape (Nmods,Nmolecules,Natoms,Nfeatures)
-        with:
-          - Nmods: the alpha and beta components of the representation
-          - Nmolecules: the number of molecules in the set
-          - Natoms: the number of atoms in one molecule
-          - Nfeatures: the number of features (for each omod)
-        reshaped according to:
-            - if split==False: collapses Nmolecules and returns a single np.ndarray (Nmods,Natoms,Nfeatures) (where Natoms is the total number of atoms in the set of molecules)
-            - if merge==True: collapses the Nmods axis into the Nfeatures axis
-            - if with_symbols==True: returns (for each molecule (Natoms, 2) containging the atom symbols along 1st dim and one of the above arrays
-    """
-    if not dump_and_exit:
-        dms     = utils.mols_guess(mols, xyzlist, guess,
-                               xc=xc, spin=spin, readdm=readdm, printlevel=printlevel)
-    else:
-        dms = []
-
-    if only_z is not None and len(only_z) > 0:
-        all_atoms   = [ [sym for sym in mol.elements if sym in only_z] for mol in mols]
-    else:
-        all_atoms   = [mol.elements for mol in mols]
-
-    spin = np.array(spin) ## a bit dirty but couldn't find a better way to ensure Iterable type!
-    if (spin == None).all():
-        omods = [None]
-
-    allvec  = bond(mols, dms, bpath, cutoff, omods,
-                   model=model,
-                   elements=elements, only_m0=only_m0,
-                   zeros=zeros, printlevel=printlevel,
-                   rep_type=rep_type, auxbasis=auxbasis,
-                   pairfile=pairfile, dump_and_exit=dump_and_exit, same_basis=same_basis, only_z=only_z)
-    maxlen=allvec.shape[-1]
-    if split:
-        # note: whenever there is zip() on a molecule, this automatically removes the padding
-        if merge:
-            allvec = np.concatenate(allvec, axis=2)
-            if with_symbols:
-                allvec = np.array([
-                    np.array(list(zip(mol_atoms, molvec, strict=False)), dtype=object)
-                    for molvec,mol_atoms in zip(allvec, all_atoms, strict=True)
-                ], dtype=object)
-            else:
-                allvec = np.array([
-                    molvec[:len(mol_atoms)]
-                    for molvec, mol_atoms in zip(allvec, all_atoms, strict=True)
-                ], dtype=object)
-
-        else:
-            if with_symbols:
-                allvec = np.array([
-                    [
-                        np.array(list(zip(mol_atoms, molvec, strict=False)), dtype=object)
-                        for molvec, mol_atoms in zip(modvec, all_atoms, strict=True)
-                    ]
-                    for modvec in allvec
-                ], dtype=object)
-            else:
-                allvec = np.array([
-                    [
-                        molvec[:len(mol_atoms)]
-                        for molvec,mol_atoms in zip(modvec, all_atoms, strict=True)
-                    ]
-                    for modvec in allvec
-                ], dtype=object)
-
-    else:
-        natm_tot = sum(len(elems) for elems in all_atoms)
-        allvec_new = np.empty_like(allvec, shape=(len(omods), natm_tot, maxlen))
-        atm_i = 0
-        for mol_i, elems in enumerate(all_atoms):
-            allvec_new[:, atm_i:atm_i+len(elems), :] = allvec[:, mol_i, :len(elems), :]
-            atm_i += len(elems)
-        allvec = allvec_new
-        del allvec_new
-        all_atoms = [*itertools.chain(*all_atoms)]
-
-        if merge:
-            allvec = np.hstack(allvec)
-            if with_symbols:
-                allvec = np.array(list(zip(all_atoms, allvec, strict=True)), dtype=object)
-        else:
-            if with_symbols:
-                allvec = np.array([
-                    np.array(list(zip(all_atoms, modvec, strict=True)), dtype=object)
-                    for modvec in allvec
-                ], dtype=object)
-
-    return allvec
->>>>>>> 12985b6d
 
 def main(args=None):
     parser = argparse.ArgumentParser(description='This program computes the SPAHM(b) representation for a given molecular system or a list of thereof')
@@ -223,16 +18,9 @@
     parser.add_argument('--guess',         dest='guess',         type=str,            default=defaults.guess,           help='initial guess')
     parser.add_argument('--units',         dest='units',         type=str,            default='Angstrom',               help='the units of the input coordinates (default: Angstrom)')
     parser.add_argument('--basis',         dest='basis'  ,       type=str,            default=defaults.basis,           help='AO basis set (default=MINAO)')
-<<<<<<< HEAD
     parser.add_argument('--ecp',           dest='ecp',           type=str,            default=None,                     help=f'effective core potential to use (default: None)')
-    parser.add_argument('--charge',        dest='charge',        type=str,            default="None",                     help='charge / path to a file with a list of thereof')
-    parser.add_argument('--spin',          dest='spin',          type=str,            default="None",                     help='number of unpaired electrons / path to a file with a list of thereof')
-=======
-    parser.add_argument('--ecp',           dest='ecp',           type=str,            default=None,                     help='effective core potential to use (default: None)')
     parser.add_argument('--charge',        dest='charge',        type=str,            default="None",                   help='charge / path to a file with a list of thereof')
     parser.add_argument('--spin',          dest='spin',          type=str,            default="None",                   help='number of unpaired electrons / path to a file with a list of thereof')
-    parser.add_argument('--aux-basis',     dest='auxbasis',      type=str,            default=defaults.auxbasis,        help=f"auxiliary basis set for density fitting (default: {defaults.auxbasis})")
->>>>>>> 12985b6d
     parser.add_argument('--xc',            dest='xc',            type=str,            default=defaults.xc,              help=f'DFT functional for the SAD guess (default={defaults.xc})')
     parser.add_argument('--dir',           dest='dir',           type=str,            default='./',                     help='directory to save the output in (default=current dir)')
     parser.add_argument('--cutoff',        dest='cutoff',        type=float,          default=defaults.cutoff,          help=f'bond length cutoff in Å (default={defaults.cutoff})')
