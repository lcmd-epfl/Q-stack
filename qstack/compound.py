"""
Module containing all the operations to load, transform, and save molecular objects.
"""

import pickle
import warnings
import numpy as np
from pyscf import gto, data
from qstack import constants
from qstack.tools import rotate_euler


<<<<<<< HEAD
def xyz_to_mol(fin, basis="def2-svp", charge=0, spin=0, unit='A'):
=======
def xyz_to_mol(fin, basis="def2-svp", charge=0, spin=0, ignore=False, unit='ANG'):
>>>>>>> 8f78eecf
    """Reads a molecular file in xyz format and returns a pyscf Mole object.

    Args:
        fin (str): name (including path) of the xyz file to read.
        basis (str or dict): basis set.
        charge (int): charge of the molecule.
        spin (int): alpha electrons - beta electrons

    Returns:
        pyscf Mole: pyscf Mole object.
    """

    # Open and read the file
    f = open(fin, "r")
    molxyz = "\n".join(f.read().split("\n")[2:])
    f.close()

    # Define attributes to the Mole object and build it
    mol = gto.Mole()
    mol.atom = molxyz
    mol.unit = unit
    mol.basis = basis

    # Check the units for the pyscf driver
    unit = unit.upper()[0]
    if unit not in ['B', 'A']:
        raise RuntimeError("Unknown units (use Ängstrom or Bohr)")
    else:
        mol.unit = unit

    if not ignore:  # use the user-defined values
        mol.charge = charge
        mol.spin = spin
    else:
        if charge not in [0, None] or spin not in [0, None]:
            warnings.warn("Spin and charge values are overwritten", RuntimeWarning)
        elements = np.array(molxyz.split()).reshape(-1,4)[:,0]
        mol.charge = -(sum(map(data.elements.charge, elements))%2)
        mol.spin = 0

    mol.build()
    return mol


def mol_to_xyz(mol, fout, format="xyz"):
    """Converts a pyscf Mole object into a molecular file in xyz format.

    Args:
        pyscf Mole: pyscf Mole object.
        fout (str): name (including path) of the xyz file to write.

    Returns:
        pyscf Mole: pyscf Mole object.
    """

    format = format.lower()
    if format == "xyz":
        coords = mol.atom_coords() * constants.BOHR2ANGS
        output = []
        if format == "xyz":
            output.append("%d" % mol.natm)
            output.append("%d %d" % (mol.charge, mol.multiplicity))

        for i in range(mol.natm):
            symb = mol.atom_pure_symbol(i)
            x, y, z = coords[i]
            output.append("%-4s %14.5f %14.5f %14.5f" % (symb, x, y, z))
        string = "\n".join(output)

    else:
        raise NotImplementedError

    with open(fout, "w") as f:
        f.write(string)
        f.write("\n")
    return string


def gmol_to_mol(fin, basis="def2-svp"):
    """Reads .

    Args:
        fin (str): name (including path) of the xyz file to read.
        basis (str or dict): basis set.
        charge (int): charge of the molecule.
        spin (int): alpha electrons - beta electrons

    Returns:
        pyscf Mole: pyscf Mole object.
    """

    from cell2mol.tmcharge_common import Cell, atom, molecule, ligand, metal
    from cell2mol.tmcharge_common import labels2formula

    # Open and read the file
    if fin.endswith(".gmol"):

        with open(fin, "rb") as pickle_file:
            gmol = pickle.load(pickle_file)

            if hasattr(gmol, "cellvec"):
                gmoltype = "cell"
            elif gmol.type == "Ligand":
                gmoltype = "ligand"
            elif gmol.type == "Other" or gmol.type == "Complex":
                gmoltype = "molecule"

            refcode = gmol.refcode

            if gmoltype == "cell":
                cell = gmol
                for mol in cell.moleclist:
                    if not hasattr(mol, "totcharge"):
                        print(
                            "Total Charge is Missing for molecule:",
                            refcode,
                            mol.type,
                            mol.natoms,
                            mol.labels,
                        )
                    else:
                        print(
                            f"Info (Charge, number of atoms): {mol.totcharge}, {mol.natoms}"
                        )

            elif gmoltype == "ligand":
                lig = gmol
                if not hasattr(lig, "totcharge"):
                    print(
                        "Total Charge is Missing for Ligand:",
                        refcode,
                        lig.type,
                        lig.natoms,
                    )
                elif not hasattr(lig, "totmconnec"):
                    print(
                        "ML connectivity is Missing for Ligand:",
                        refcode,
                        lig.type,
                        lig.natoms,
                    )
                else:
                    print(
                        f"Info (Charge, number of atoms, denticity): {lig.totcharge}, {lig.totmconnec}"
                    )

            elif gmoltype == "molecule":
                mol = gmol
                if not hasattr(mol, "totcharge"):
                    print(
                        "Total Charge is Missing for Molecule:",
                        refcode,
                        mol.type,
                        mol.natoms,
                        mol.labels,
                    )
                else:
                    print(
                        f"Info (Charge, number of atoms): {mol.totcharge}, {mol.natoms}"
                    )

    # Define attributes to the Mole object and build it
    mole = gto.Mole()
    atoms = list(zip(mol.labels, mol.coord))
    mole.atom = atoms
    mole.basis = basis
    mole.charge = mol.totcharge
    mole.spin = (sum(mol.atnums) - mol.totcharge) % 2
    mole.build()

    return mole


def make_auxmol(mol, basis):
    """Builds an auxiliary Mole object given a basis set and a pyscf Mole object.

    Args:
        mol (pyscf Mole): original pyscf Mole object.
        basis (str or dict): basis set.

    Returns:
        pyscf Mole: auxiliary pyscf Mole object.
    """

    # Define attributes to the auxiliary Mole object and build it
    auxmol = gto.Mole()
    auxmol.atom = mol.atom
    auxmol.charge = mol.charge
    auxmol.spin = mol.spin
    auxmol.basis = basis
    auxmol.build()

    return auxmol


def rotate_molecule(mol, a, b, g, rad=False):
    """Rotate a molecule: transform nuclear coordinates given a set of Euler angles.

    Args:
        mol (pyscf Mole): original pyscf Mole object.
        a (float): alpha Euler angle.
        b (float): beta Euler angle.
        g (float): gamma Euler angle.
        rad (bool) : Wheter the angles are in radians or not.


    Returns:
        pyscf Mole: Mole object with transformed coordinates.
    """

    orig_coords = mol.atom_coords()
    rotated_coords = orig_coords @ rotate_euler(a, b, g, rad) * constants.BOHR2ANGS
    atom_types = mol.elements

    rotated_mol = gto.Mole()
    rotated_mol.atom = list(zip(atom_types, rotated_coords.tolist()))
    rotated_mol.charge = mol.charge
    rotated_mol.spin = mol.spin
    rotated_mol.basis = mol.basis
    rotated_mol.build()

    return rotated_mol



def fragments_read(frag_file):
    with open(frag_file, 'r') as f:
        fragments = [np.fromstring(line, dtype=int, sep=' ')-1 for line in f.readlines()]
    return fragments

def fragment_partitioning(fragments, prop_atom_inp, normalize=True):
    if type(prop_atom_inp)==list:
        props_atom = prop_atom_inp
    else:
        props_atom = [prop_atom_inp]

    props_frag = []
    for prop_atom in props_atom:
        prop_frag = np.zeros(len(fragments))
        for i, k in enumerate(fragments):
            prop_frag[i] = prop_atom[k].sum()
            prop_frag[i] = prop_atom[k].sum()
        props_frag.append(prop_frag)

    if normalize:
        for i, prop_frag in enumerate(props_frag):
            tot = prop_frag.sum()
            props_frag[i] *= 100.0 / tot

    if type(prop_atom_inp)==list:
        return props_frag
    else:
        return props_frag[0]


def make_atom(q, basis):
    mol = gto.Mole()
    mol.atom = q + " 0.0 0.0 0.0"
    mol.charge = 0
    mol.spin = data.elements.ELEMENTS_PROTON[q] % 2
    mol.basis = basis
    mol.build()
    return mol<|MERGE_RESOLUTION|>--- conflicted
+++ resolved
@@ -10,11 +10,7 @@
 from qstack.tools import rotate_euler
 
 
-<<<<<<< HEAD
-def xyz_to_mol(fin, basis="def2-svp", charge=0, spin=0, unit='A'):
-=======
 def xyz_to_mol(fin, basis="def2-svp", charge=0, spin=0, ignore=False, unit='ANG'):
->>>>>>> 8f78eecf
     """Reads a molecular file in xyz format and returns a pyscf Mole object.
 
     Args:
@@ -35,7 +31,6 @@
     # Define attributes to the Mole object and build it
     mol = gto.Mole()
     mol.atom = molxyz
-    mol.unit = unit
     mol.basis = basis
 
     # Check the units for the pyscf driver
