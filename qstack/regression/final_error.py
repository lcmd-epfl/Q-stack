--- conflicted
+++ resolved
@@ -75,18 +75,16 @@
         return aes
 
 
-<<<<<<< HEAD
-def main():
-    """Command-line entry point for computing final prediction errors."""
-=======
 def _get_arg_parser():
->>>>>>> d9ceba0a
+    """Parse CLI arguments."""
     parser = RegressionParser(description='This program computes the full-training error for each molecule.', hyperparameters_set='single')
     parser.remove_argument('train_size')
     parser.add_argument('--save-alpha', type=str,   dest='save_alpha',  default=None,  help='file to write the regression coefficients to')
     return parser
 
+
 def main():
+    """Command-line entry point for computing final prediction errors."""
     args = _get_arg_parser().parse_args()
     print(vars(args))
     if(args.ll):
