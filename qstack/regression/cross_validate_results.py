"""Cross-validation results."""

import numpy as np
from tqdm import tqdm
from qstack.tools import correct_num_threads
from .kernel_utils import defaults
from .hyperparameters import hyperparameters
from .regression import regression
from .parser import RegressionParser


def cv_results(X, y,
            sigmaarr=defaults.sigmaarr, etaarr=defaults.etaarr, akernel=defaults.kernel,
            gkernel=defaults.gkernel, gdict=defaults.gdict, test_size=defaults.test_size,
            train_size=defaults.train_size, splits=defaults.splits, printlevel=0,
            adaptive=False, read_kernel=False, n_rep=defaults.n_rep, save=False,
            preffix='unknown', save_pred=False, progress=False, sparse=None,
            seed0=0):
    """Compute various learning curves (LC) ,with random sampling, and returns the average performance.

    Args:
        X (numpy.ndarray[Nsamples,...]): Array containing the representations of all Nsamples.
        y (numpy.1darray[Nsamples]): Array containing the target property of all Nsamples.
        sigmaarr (list): List of kernel width for the grid search.
        etaarr (list): List of regularization strength for the grid search.
        akernel (str): Local kernel ('L' for Laplacian, 'G' for Gaussian, 'dot', 'cosine').
        gkernel (str): Global kernel (None, 'REM', 'avg').
        gdict (dict): Parameters of the global kernels.
        test_size (float or int): Test set fraction (or number of samples).
        train_size (list): List of training set size fractions used to evaluate the points on the LC.
        splits (int): K number of splits for the Kfold cross-validation.
        printlevel (int): Controls level of output printing.
        adaptive (bool): To expand the grid for optimization adaptatively.
        read_kernel (bool): If 'X' is a kernel and not an array of representations.
        n_rep (int): The number of repetition for each point (using random sampling).
        save (bool): Wheather to save intermediate LCs (.npy).
        preffix (str): The prefix to use for filename when saving intemediate results.
        save_pred (bool): To save predicted targets for all LCs (.npy).
        progress (bool): To print a progress bar.
        sparse (int): The number of reference environnments to consider for sparse regression.
        seed0 (int): The initial seed to produce a set of seeds used for random number generator.

    Returns:
        The averaged LC data points as a numpy.ndarray containing (train sizes, MAE, std)
    """
    hyper_runs = []
    lc_runs = []
    seeds = seed0+np.arange(n_rep)
    if save_pred:
        predictions_n = []
    for seed in tqdm(seeds, disable=(not progress)):
        error = hyperparameters(X, y, read_kernel=read_kernel, sigma=sigmaarr, eta=etaarr,
                                gkernel=gkernel, gdict=gdict,
                                akernel=akernel, test_size=test_size, splits=splits,
                                printlevel=printlevel, adaptive=adaptive, random_state=seed,
                                sparse=sparse)
        _mae, _stdev, eta, sigma = zip(*error, strict=True)
        maes_all = regression(X, y, read_kernel=read_kernel, sigma=sigma[-1], eta=eta[-1],
                              gkernel=gkernel, gdict=gdict,
                              akernel=akernel, test_size=test_size, train_size=train_size,
                              n_rep=1, debug=True, save_pred=save_pred,
                              sparse=sparse, random_state=seed)
        if save_pred:
            res, pred = maes_all[1]
            maes_all = maes_all[0]
            predictions_n.append((res,pred))
        ind = np.argsort(error[:,3])
        error = error[ind]
        ind = np.argsort(error[:,2])
        error = error[ind]
        hyper_runs.append(error)
        lc_runs.append(maes_all)
    lc_runs = np.array(lc_runs)
    hyper_runs = np.array(hyper_runs, dtype=object)
    lc = list(zip(lc_runs[:,:,0].mean(axis=0), lc_runs[:,:,1].mean(axis=0), lc_runs[:,:,1].std(axis=0), strict=True))
    lc = np.array(lc)
    if save:
        np.save(f"{preffix}_{n_rep}-hyper-runs.npy", hyper_runs)
        np.save(f"{preffix}_{n_rep}-lc-runs.npy", lc_runs)
    if save_pred:
        np_pred = np.array(predictions_n)
        ##### Can not take means !!! Test-set varies with run !
        ##### pred_mean = np.concatenate([np_pred.mean(axis=0),np_pred.std(axis=0)[1].reshape((1,-1))], axis=0)
        pred_mean = np.concatenate([*np_pred.reshape((n_rep, 2, -1))], axis=0)
        np.savetxt(f"{preffix}_{n_rep}-predictions.txt", pred_mean.T)
    return lc

<<<<<<< HEAD

def main():
    """Command-line entry point for full cross-validation with hyperparameter search."""
=======
def _get_arg_parser():
>>>>>>> d9ceba0a
    parser = RegressionParser(description='This program runs a full cross-validation of the learning curves (hyperparameters search included).', hyperparameters_set='array')
    parser.remove_argument('random_state')
    parser.add_argument('--n',          type=int,            dest='n_rep',     default=defaults.n_rep,  help='the number of repetition for each point')
    parser.add_argument('--save',       action='store_true', dest='save_all',  default=False,           help='if saving intermediate results in .npy file')
    parser.add_argument('--save-pred',  action='store_true', dest='save_pred', default=False,           help='if save test-set prediction')
    return parser

def main():
    args = _get_arg_parser().parse_args()
    if(args.readk):
        args.sigma = [np.nan]
    if(args.ll):
        correct_num_threads()

    X = np.load(args.repr)
    y = np.loadtxt(args.prop)
    print(vars(args))
    final = cv_results(X, y, sigmaarr=args.sigma, etaarr=args.eta,
                       gdict=args.gdict, gkernel=args.gkernel, akernel=args.akernel,
                       read_kernel=args.read_kernel,
                       test_size=args.test_size, splits=args.splits, printlevel=args.printlevel,
                       adaptive=args.adaptive, train_size=args.train_size, n_rep=args.n_rep,
                       preffix=args.nameout, save=args.save_all, save_pred=args.save_pred,
                       sparse=args.sparse, progress=True)
    print(final)
    np.savetxt(args.nameout+'.txt', final)


if __name__ == '__main__':
    main()<|MERGE_RESOLUTION|>--- conflicted
+++ resolved
@@ -85,13 +85,9 @@
         np.savetxt(f"{preffix}_{n_rep}-predictions.txt", pred_mean.T)
     return lc
 
-<<<<<<< HEAD
 
-def main():
-    """Command-line entry point for full cross-validation with hyperparameter search."""
-=======
 def _get_arg_parser():
->>>>>>> d9ceba0a
+    """Parse CLI arguments."""
     parser = RegressionParser(description='This program runs a full cross-validation of the learning curves (hyperparameters search included).', hyperparameters_set='array')
     parser.remove_argument('random_state')
     parser.add_argument('--n',          type=int,            dest='n_rep',     default=defaults.n_rep,  help='the number of repetition for each point')
@@ -99,7 +95,9 @@
     parser.add_argument('--save-pred',  action='store_true', dest='save_pred', default=False,           help='if save test-set prediction')
     return parser
 
+
 def main():
+    """Command-line entry point for full cross-validation with hyperparameter search."""
     args = _get_arg_parser().parse_args()
     if(args.readk):
         args.sigma = [np.nan]
