#!/usr/bin/env python3

import numpy as np
<<<<<<< HEAD
from .kernel_utils import defaults, ParseKwargs
from .hyperparameters import hyperparameters
from .regression import regression
=======
from tqdm import tqdm
from qstack.regression.kernel_utils import defaults, ParseKwargs
from qstack.regression.hyperparameters import hyperparameters
from qstack.regression.regression import regression
>>>>>>> b2ece742


def cv_results(X, y,
            sigmaarr=defaults.sigmaarr, etaarr=defaults.etaarr, gkernel=defaults.gkernel,
            gdict=defaults.gdict, akernel=defaults.kernel, test_size=defaults.test_size,
            train_size=defaults.train_size, splits=defaults.splits, printlevel=0,
            adaptive=False, read_kernel=False, n_rep=defaults.n_rep, save=False,
            preffix='unknown', save_pred=False, progress=False, sparse=None,
            seed0=0):
    """ Computes various learning curves (LC) ,with random sampling, and returns the average performance.

    Args:
        X (numpy.2darray[Nsamples,Nfeat]): array containing the 1D representations of all Nsamples
        y (numpy.1darray[Nsamples]): array containing the target property of all Nsamples
        sigmaar (list): list of kernel widths for the hyperparameter optimization
        etaar (list): list of regularization strength for the hyperparameter optimization
        gkernel (str): global kernel (REM, average)
        gdit (dict): parameters of the global kernels
        akernel (str): local kernel (Laplacian, Gaussian, linear)
        test_size (float or int): test set fraction (or number of samples)
        train_size (list): list of training set size fractions used to evaluate the points on the LC
        splits (int): K number of splits for the Kfold cross-validation
        printlevel (int): controls level of output printing
        adaptative (bool): to expand the grid for optimization adaptatively
        read_kernel (bool): if 'X' is a kernel and not an array of representations
        n_rep (int): the number of repetition for each point (using random sampling)
        save (bool): wheather to save intermediate LCs (.npy)
        preffix (str): the prefix to use for filename when saving intemediate results
        save_pred (bool): to save predicted targets for all LCs (.npy)
        progress (bool): to print a progress bar
        sparse (int): the number of reference environnments to consider for sparse regression
        seed0 (int): the initial seed to produce a set of seeds used for random number generator

    Returns:
        The averaged LC data points as a numpy.ndarray containing (train sizes, MAE, std)
    """
    hyper_runs = []
    lc_runs = []
    seeds = seed0+np.arange(n_rep)
    if save_pred: predictions_n = []
    for seed in tqdm(seeds, disable=(not progress)):
        error = hyperparameters(X, y, read_kernel=False, sigma=sigmaarr, eta=etaarr,
                                akernel=akernel, test_size=test_size, splits=splits,
                                printlevel=printlevel, adaptive=adaptive, random_state=seed,
                                sparse=sparse)
        mae, stdev, eta, sigma = zip(*error)
        maes_all = regression(X, y, read_kernel=False, sigma=sigma[-1], eta=eta[-1],
                              akernel=akernel, test_size=test_size, train_size=train_size,
                              n_rep=1, debug=True, save_pred=save_pred,
                              sparse=sparse, random_state=seed)
        if save_pred:
            res, pred = maes_all[1]
            maes_all = maes_all[0]
            predictions_n.append((res,pred))
        ind = np.argsort(error[:,3])
        error = error[ind]
        ind = np.argsort(error[:,2])
        error = error[ind]
        hyper_runs.append(error)
        lc_runs.append(maes_all)
    lc_runs = np.array(lc_runs)
    hyper_runs = np.array(hyper_runs, dtype=object)
    lc = list(zip(lc_runs[:,:,0].mean(axis=0), lc_runs[:,:,1].mean(axis=0), lc_runs[:,:,1].std(axis=0)))
    lc = np.array(lc)
    if save:
        np.save(f"{preffix}_{n_rep}-hyper-runs.npy", hyper_runs)
        np.save(f"{preffix}_{n_rep}-lc-runs.npy", lc_runs)
    if save_pred:
        np_pred = np.array(predictions_n)
        ##### Can not take means !!! Test-set varies with run !
        ##### pred_mean = np.concatenate([np_pred.mean(axis=0),np_pred.std(axis=0)[1].reshape((1,-1))], axis=0)
        pred_mean = np.concatenate([*np_pred.reshape((n_rep, 2, -1))], axis=0)
        np.savetxt(f"{preffix}_{n_rep}-predictions.txt", pred_mean.T)
    return lc


def main():
    import argparse
    from qstack.tools import correct_num_threads
    parser = argparse.ArgumentParser(description='This program runs a full cross-validation of the learning curves (hyperparameters search inbcluded).')
    parser.add_argument('--x',      type=str,   dest='repr',       required=True, help='path to the representations file')
    parser.add_argument('--y',      type=str,   dest='prop',       required=True, help='path to the properties file')
    parser.add_argument('--test',   type=float, dest='test_size',  default=defaults.test_size, help='test set fraction (default='+str(defaults.test_size)+')')
    parser.add_argument('--train',      type=float, dest='train_size', default=defaults.train_size, nargs='+', help='training set fractions')
    parser.add_argument('--akernel',     type=str,   dest='akernel',     default=defaults.kernel,
        help='local kernel type: "G" for Gaussian, "L" for Laplacian, "dot" for dot products, "cosine" for cosine similarity, "G_sklearn","L_sklearn","G_customc","L_customc","L_custompy" for specific implementations. '
             '("L_custompy" is suited to open-shell systems) (default '+defaults.kernel+')')
    parser.add_argument('--gkernel',     type=str,   dest='gkernel',     default=defaults.gkernel,    help='global kernel type (avg for average kernel, rem for REMatch kernel) (default )')
    parser.add_argument('--gdict',     nargs='*',   action=ParseKwargs, dest='gdict',     default=defaults.gdict,    help='dictionary like input string to initialize global kernel parameters')
    parser.add_argument('--splits', type=int,   dest='splits',     default=defaults.splits,    help='k in k-fold cross validation (default='+str(defaults.n_rep)+')')
    parser.add_argument('--n', type=int,   dest='n_rep',     default=defaults.n_rep,    help='k in k-fold cross validation (default='+str(defaults.n_rep)+')')
    parser.add_argument('--print',  type=int,   dest='printlevel', default=0,                  help='printlevel')
    parser.add_argument('--eta',    type=float, dest='eta',   default=defaults.etaarr,   nargs='+', help='eta array')
    parser.add_argument('--sigma',  type=float, dest='sigma', default=defaults.sigmaarr, nargs='+', help='sigma array')
    parser.add_argument('--ll',   action='store_true', dest='ll',       default=False,  help='if correct for the numper of threads')
    parser.add_argument('--save',   action='store_true', dest='save_all',       default=False,  help='if saving intermediate results in .npy file')
    parser.add_argument('--ada',  action='store_true', dest='adaptive', default=False,  help='if adapt sigma')
    parser.add_argument('--save-pred',  action='store_true', dest='save_pred', default=False,  help='if save test-set prediction')
    parser.add_argument('--readkernel', action='store_true', dest='readk', default=False,  help='if X is kernel')
    parser.add_argument('--sparse',     type=int, dest='sparse', default=None,  help='regression basis size for sparse learning')
    parser.add_argument('--name',      type=str,   dest='nameout',       required=True, help='the name of the output file')
    args = parser.parse_args()
    if(args.readk): args.sigma = [np.nan]
    if(args.ll): correct_num_threads()

    X = np.load(args.repr)
    y = np.loadtxt(args.prop)
    print(vars(args))
    final = cv_results(X, y, sigmaarr=args.sigma, etaarr=args.eta, akernel=args.akernel,
                       test_size=args.test_size, splits=args.splits, printlevel=args.printlevel,
                       adaptive=args.adaptive, train_size=args.train_size, n_rep=args.n_rep,
                       preffix=args.nameout, save=args.save_all, save_pred=args.save_pred,
                       sparse=args.sparse, progress=True)
    print(final)
    np.savetxt(args.nameout+'.txt', final)


if __name__ == '__main__':
    main()<|MERGE_RESOLUTION|>--- conflicted
+++ resolved
@@ -1,16 +1,10 @@
 #!/usr/bin/env python3
 
 import numpy as np
-<<<<<<< HEAD
+from tqdm import tqdm
 from .kernel_utils import defaults, ParseKwargs
 from .hyperparameters import hyperparameters
 from .regression import regression
-=======
-from tqdm import tqdm
-from qstack.regression.kernel_utils import defaults, ParseKwargs
-from qstack.regression.hyperparameters import hyperparameters
-from qstack.regression.regression import regression
->>>>>>> b2ece742
 
 
 def cv_results(X, y,
