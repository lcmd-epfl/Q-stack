--- conflicted
+++ resolved
@@ -42,13 +42,9 @@
     y = K @ alpha
     return y
 
-<<<<<<< HEAD
 
-def main():
-    """Command-line entry point for out-of-sample predictions."""
-=======
 def _get_arg_parser():
->>>>>>> d9ceba0a
+    """Parse CLI arguments."""
     parser = RegressionParser(description='This program makes prediction for OOS.', hyperparameters_set='single')
     parser.remove_argument('prop')
     parser.remove_argument('train_size')
@@ -58,7 +54,9 @@
     parser.add_argument('--alpha',  type=str, dest='alpha',  required=True,  help='path to the regression weights file')
     return parser
 
+
 def main():
+    """Command-line entry point for out-of-sample predictions."""
     args = _get_arg_parser().parse_args()
     print(vars(args))
     if(args.ll):
