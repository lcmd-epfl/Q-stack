--- conflicted
+++ resolved
@@ -1,15 +1,12 @@
+import os
 import argparse
 import warnings
 from types import SimpleNamespace
-<<<<<<< HEAD
+import numpy as np
+from .local_kernels import local_kernels_dict
+from .global_kernels import global_kernels_dict, get_global_K
 
-import os
 REGMODULE_PATH = os.path.dirname(__file__)
-=======
-import numpy as np
-from qstack.regression.local_kernels import local_kernels_dict
-from qstack.regression.global_kernels import global_kernels_dict, get_global_K
->>>>>>> b2ece742
 
 
 class ParseKwargs(argparse.Action):
