--- conflicted
+++ resolved
@@ -97,20 +97,7 @@
     """
     if X.shape[1:] != Y.shape[1:]:
         raise RuntimeError(f"Incompatible shapes {X.shape} and {Y.shape}")
-<<<<<<< HEAD
-
-    def cdist(X, Y):
-        K = np.zeros((len(X),len(Y)))
-        for i,x in enumerate(X):
-            x = np.array([x] * len(Y))
-            d = np.abs(x-Y)
-            d = np.sum(d, axis=tuple(range(1, len(d.shape))))
-            K[i,:] = d
-        return K
-    K = -gamma * cdist(X, Y)
-=======
     K = -gamma * compute_distance_matrix(X,Y)
->>>>>>> 559f964a
     np.exp(K, out=K)
     return K
 
