--- conflicted
+++ resolved
@@ -88,20 +88,18 @@
         maes_all.append((size_train, np.mean(maes), np.std(maes)))
     return maes_all if not save_pred else (maes_all, (y_test, y_kf_predict))
 
-<<<<<<< HEAD
 
-def main():
-    """Command-line entry point for computing learning curves."""
-=======
 def _get_arg_parser():
->>>>>>> d9ceba0a
+    """Parse CLI arguments."""
     parser = RegressionParser(description='This program computes the learning curve.', hyperparameters_set='single')
     parser.add_argument('--splits',  type=int,            dest='splits',    default=defaults.n_rep, help='number of splits')
     parser.add_argument('--name',    type=str,            dest='nameout',   default=None,           help='the name of the output file containting the LC data (.txt)')
     parser.add_argument('--debug',   action='store_true', dest='debug',     default=False,          help='enable debug')
     return parser
 
+
 def main():
+    """Command-line entry point for computing learning curves."""
     args = _get_arg_parser().parse_args()
     print(vars(args))
     if(args.ll):
